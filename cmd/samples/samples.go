// Copyright 2020 Google LLC
//
// Licensed under the Apache License, Version 2.0 (the "License");
// you may not use this file except in compliance with the License.
// You may obtain a copy of the License at
//
//      http://www.apache.org/licenses/LICENSE-2.0
//
// Unless required by applicable law or agreed to in writing, software
// distributed under the License is distributed on an "AS IS" BASIS,
// WITHOUT WARRANTIES OR CONDITIONS OF ANY KIND, either express or implied.
// See the License for the specific language governing permissions and
// limitations under the License.

package samples

import (
<<<<<<< HEAD
=======
	"crypto/sha256"
	"embed"
>>>>>>> 34ce20f5
	"fmt"
	"net/url"
	"os"
	"path"
	"path/filepath"
	"sort"
	"strings"
	"text/template"

	"github.com/apigee/apigee-remote-service-cli/cmd"
	"github.com/apigee/apigee-remote-service-cli/shared"
	"github.com/apigee/apigee-remote-service-envoy/server"
	"github.com/pkg/errors"
	"github.com/spf13/cobra"
)

const embedDir = "templates"

//go:embed "templates"
var embedded embed.FS

var (
	supportedTemplates = map[string]string{
		"envoy-1.15": "envoy-1.15",
		"envoy-1.16": "envoy-1.16",
		"envoy-1.17": "envoy-1.16",
		"istio-1.7":  "istio-1.7",
		"istio-1.8":  "istio-1.7",
		"istio-1.9":  "istio-1.9",
	}
)

type samples struct {
	*shared.RootArgs
	template        string
	templateDir     string
	outDir          string
	overwrite       bool
	JWTProviderKey  string
	RuntimeHost     string
	RuntimePort     string
	RuntimeTLS      bool
	AdapterHost     string
	TargetService   targetService
	TLS             tls
	ImageTag        string
	AnalyticsSecret bool // existence of sa credentials for analytics uploading
}

type targetService struct {
	Name string
	Host string
}

type tls struct {
	Dir string
	Key string
	Crt string
}

// Cmd returns base command
func Cmd(rootArgs *shared.RootArgs, printf shared.FormatFn) *cobra.Command {
	s := &samples{
		RootArgs:      rootArgs,
		TargetService: targetService{},
		TLS:           tls{},
	}

	c := &cobra.Command{
		Use:   "samples",
		Short: "Managing sample configuration files for remote-service deployment",
		Long:  `Managing sample configuration files for remote-service deployment`,
		Args:  cobra.NoArgs,
	}

	c.AddCommand(cmdCreateSampleConfig(s, printf))
	c.AddCommand(cmdListTemplateOptions(printf))

	return c
}

func cmdListTemplateOptions(printf shared.FormatFn) *cobra.Command {
	return &cobra.Command{
		Use:   "templates",
		Short: "list available options for --template flag in \"samples create\" command",
		Long: `List available options for --template flag in "samples create" command.
Values outside those that are listed here will not be accepted.`,
		Args: cobra.NoArgs,

		Run: func(cmd *cobra.Command, _ []string) {
			printf("Supported templates:")
			keys := []string{}
			for k := range supportedTemplates {
				keys = append(keys, k)
			}
			sort.Strings(keys)
			for _, k := range keys {
				printf("  %s", k)
			}
		},
	}
}

func cmdCreateSampleConfig(s *samples, printf shared.FormatFn) *cobra.Command {
	c := &cobra.Command{
		Use:   "create",
		Short: "create sample configuration files for native envoy or istio",
		Long: `Create sample configuration files for native envoy or istio. A valid config
yaml file generated through provisioning is required via --config/-c. Files will be in
the directory specified via --out (default ./samples).
In the case of native envoy, it takes the target service host and the desired name for
its cluster. It also sets custom SSL connection from the envoy to the remote-service 
cluster if a folder containing tls.key and tls.crt is provided via --tls.
In the case of istio where envoy proxy acts as sidecars, if the target is unspecified,
the httpbin example will be generated. Otherwise, users are responsible for preparing
files related to deployment of their target services.`,
		Args: cobra.NoArgs,

		RunE: func(cmd *cobra.Command, _ []string) error {
			var err error
			err = s.validateFieldsFromFlags(cmd)
			if err != nil {
				return errors.Wrap(err, "validating flags")
			}
			err = s.loadConfig()
			if err != nil {
				return errors.Wrap(err, "loading config yaml file")
			}
			err = s.checkVersionCompatibility()
			if err != nil {
				return errors.Wrap(err, "checking config file's compatibility with sample config")
			}
			err = s.createSampleConfigs(printf)
			if err != nil {
				return errors.Wrap(err, "creating sample config files")
			}
			printf("Config files successfully generated.")
			if strings.Contains(s.template, "istio") {
				printf("Please enable istio sidecar injection on the default namespace before running kubectl apply on the directory with config files.")
			}
			return nil
		},
	}

	c.Flags().StringVarP(&s.ConfigPath, "config", "c", "", "path to Apigee Remote Service config file")
	c.Flags().StringVarP(&s.template, "template", "t", "istio-1.7", "template name (run \"samples templates\" to see available options)")
	c.Flags().BoolVarP(&s.overwrite, "force", "f", false, "force overwriting existing directory")
	c.Flags().StringVarP(&s.outDir, "out", "", "./samples", "directory to create config files within")
	c.Flags().StringVarP(&s.TargetService.Name, "name", "n", "httpbin", "target service name")
	c.Flags().StringVarP(&s.TargetService.Host, "host", "", "httpbin.org", "target service host (envoy templates only)")
	c.Flags().StringVarP(&s.AdapterHost, "adapter-host", "", "localhost", "adapter host name (envoy templates only)")
	c.Flags().StringVarP(&s.TLS.Dir, "tls", "", "", "directory containing tls.key and tls.crt used for the adapter service (envoy templates only)")
	c.Flags().StringVarP(&s.ImageTag, "tag", "", getTagFromBuildVersion(), "version tag of the Envoy Adapter image (istio templates only)")

	_ = c.MarkFlagRequired("config")

	return c
}

func (s *samples) validateFieldsFromFlags(c *cobra.Command) error {
	dir, ok := supportedTemplates[s.template]
	if !ok {
		return fmt.Errorf("template option: %q not found", s.template)
	}
	s.templateDir = dir

	if strings.Contains(s.template, "envoy") || s.template == "native" {
		if c.Flags().Changed("tag") {
			return fmt.Errorf("flag --tag should only be used for the istio template")
		}
	} else {
		if c.Flags().Changed("adapter-host") || c.Flags().Changed("host") || c.Flags().Changed("tls") {
			return fmt.Errorf("flags --adapter-host, --host or --tls should only be used for envoy templates")
		}
	}

	return nil
}

func (s *samples) loadConfig() error {
	s.ServerConfig = &server.Config{}
	err := s.ServerConfig.Load(s.ConfigPath, "", "", false)
	if err != nil {
		return err
	}

	return s.parseConfig()
}

func (s *samples) parseConfig() error {
	s.RuntimeBase = strings.Split(s.ServerConfig.Tenant.RemoteServiceAPI, "/remote-service")[0]
	url, err := url.Parse(s.RuntimeBase)
	if err != nil {
		return err
	}
	s.RuntimeHost = url.Hostname()
	if url.Scheme == "https" {
		s.RuntimeTLS = true
		s.RuntimePort = "443"
	} else {
		s.RuntimeTLS = false
		s.RuntimePort = "80"
	}
	if url.Port() != "" {
		s.RuntimePort = url.Port()
	}
	s.Org = s.ServerConfig.Tenant.OrgName
	s.Env = s.ServerConfig.Tenant.EnvName
	s.Namespace = s.ServerConfig.Global.Namespace
	s.JWTProviderKey = s.ServerConfig.Auth.JWTProviderKey

	// handle configs for analytics-related credential
	if s.ServerConfig.IsGCPManaged() {
		s.IsGCPManaged = true
		if s.ServerConfig.Analytics.CredentialsJSON != nil {
			s.AnalyticsSecret = true
		}
	}

	if s.TLS.Dir != "" {
		s.TLS.Key = path.Join(s.TLS.Dir, "tls.key")
		s.TLS.Crt = path.Join(s.TLS.Dir, "tls.crt")
	}

	return nil
}

func (s *samples) checkVersionCompatibility() error {
	if (s.templateDir == "istio-1.7" || s.templateDir == "envoy-1.15") && !s.ServerConfig.Auth.AppendMetadataHeaders {
		return fmt.Errorf("specified Istio/Envoy version requires append_metadata_headers to be true in the given config")
	}
	return nil
}

func getTagFromBuildVersion() string {
	tag := shared.BuildInfo.Version
	if e := strings.Index(tag, "-SNAPSHOT"); e != -1 {
		tag = tag[:e]
	}
	if strings.HasPrefix(tag, "v") {
		return tag
	}
	return "v" + tag
}

func (s *samples) createSampleConfigs(printf shared.FormatFn) error {
	_, err := os.ReadDir(s.outDir)
	if err != nil {
		if err := os.Mkdir(s.outDir, 0755); err != nil {
			return err
		}
	} else if s.overwrite {
		printf("Overwriting the existing directory!")
	} else {
		return fmt.Errorf("output directory already exists")
	}
	printf("Generating %s configuration files...", s.template)
	return s.createConfig(s.templateDir, printf)
}

func (s *samples) createConfig(templateDir string, printf shared.FormatFn) error {
	tempDir, err := os.MkdirTemp("", "apigee")
	if err != nil {
		return errors.Wrap(err, "creating temp dir")
	}
	defer os.RemoveAll(tempDir)

	err = getTemplates(tempDir, templateDir)
	if err != nil {
		return errors.Wrap(err, "getting templates")
	}
	path := path.Join(tempDir, embedDir, templateDir)
	templates, err := os.ReadDir(path)
	if err != nil {
		return errors.Wrap(err, "getting templates directory")
	}
	for _, f := range templates {
		if f.Name() == "httpbin.yaml" && s.TargetService.Name != "httpbin" {
			continue
		}
		err := s.createConfigYaml(path, f.Name(), printf)
		if err != nil {
			return err
		}
	}
	return nil
}

func (s *samples) createConfigYaml(dir string, name string, printf shared.FormatFn) error {
	tmpl, err := template.New(name).ParseFiles(path.Join(dir, name))
	if err != nil {
		return err
	}
	f, err := os.OpenFile(path.Join(s.outDir, name), os.O_WRONLY|os.O_CREATE, 0755)
	if err != nil {
		return err
	}
	err = f.Truncate(0)
	if err != nil {
		return err
	}
	printf("  generating %s...", name)
	return tmpl.Execute(f, s)
}

// getTemplates retrieves the templates by name
func getTemplates(tempDir string, name string) error {
<<<<<<< HEAD
	if err := templates.RestoreAssets(tempDir, name); err != nil {
		return errors.Wrapf(err, "restoring asset %s", name)
	}
	return nil
=======
	embeddedPath := filepath.Join(embedDir, name)
	return cmd.CopyFromEmbedded(embedded, embeddedPath, tempDir)
}

// shortName returns a substring with up to the first 15 characters of the input string
func shortName(s string) string {
	if len(s) < 16 {
		return s
	}
	return s[:15]
}

// shortSha returns a substring with the first 7 characters of a SHA for the input string
func shortSha(s string) string {
	h := sha256.New()
	_, _ = h.Write([]byte(s))
	sha := fmt.Sprintf("%x", h.Sum(nil))
	return sha[:7]
}

// envScopeEncodedName returns the encoded resource name to avoid the 63 chars limit
func envScopeEncodedName(org, env string) string {
	sha := shortSha(fmt.Sprintf("%s:%s", org, env))
	return fmt.Sprintf("%s-%s-%s", shortName(org), shortName(env), sha)
>>>>>>> 34ce20f5
}<|MERGE_RESOLUTION|>--- conflicted
+++ resolved
@@ -15,11 +15,7 @@
 package samples
 
 import (
-<<<<<<< HEAD
-=======
-	"crypto/sha256"
 	"embed"
->>>>>>> 34ce20f5
 	"fmt"
 	"net/url"
 	"os"
@@ -327,35 +323,6 @@
 
 // getTemplates retrieves the templates by name
 func getTemplates(tempDir string, name string) error {
-<<<<<<< HEAD
-	if err := templates.RestoreAssets(tempDir, name); err != nil {
-		return errors.Wrapf(err, "restoring asset %s", name)
-	}
-	return nil
-=======
 	embeddedPath := filepath.Join(embedDir, name)
 	return cmd.CopyFromEmbedded(embedded, embeddedPath, tempDir)
-}
-
-// shortName returns a substring with up to the first 15 characters of the input string
-func shortName(s string) string {
-	if len(s) < 16 {
-		return s
-	}
-	return s[:15]
-}
-
-// shortSha returns a substring with the first 7 characters of a SHA for the input string
-func shortSha(s string) string {
-	h := sha256.New()
-	_, _ = h.Write([]byte(s))
-	sha := fmt.Sprintf("%x", h.Sum(nil))
-	return sha[:7]
-}
-
-// envScopeEncodedName returns the encoded resource name to avoid the 63 chars limit
-func envScopeEncodedName(org, env string) string {
-	sha := shortSha(fmt.Sprintf("%s:%s", org, env))
-	return fmt.Sprintf("%s-%s-%s", shortName(org), shortName(env), sha)
->>>>>>> 34ce20f5
 }