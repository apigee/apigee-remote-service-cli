--- conflicted
+++ resolved
@@ -60,11 +60,8 @@
 	forceProxyInstall bool
 	virtualHosts      string
 	rotate            int
-<<<<<<< HEAD
 	runtimeType       string
-=======
 	serviceAccount    string
->>>>>>> 7ed88c67
 }
 
 // Cmd returns base command
