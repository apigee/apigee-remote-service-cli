--- conflicted
+++ resolved
@@ -40,15 +40,11 @@
 	defaultApigeeCertFile = "/opt/apigee/tls/tls.crt"
 	defaultApigeeKeyFile  = "/opt/apigee/tls/tls.key"
 
-<<<<<<< HEAD
-	policySecretNameFormat = "%s-%s-policy-secret"
-
 	propertysetPOSTURL = `/resourcefiles?name=%s&type=properties`
 	propertysetPUTURL  = `/resourcefiles/properties/%s`
-=======
+
 	policySecretNameFormat    = "%s-%s-policy-secret"
 	analyticsSecretNameFormat = "%s-%s-analytics-secret"
->>>>>>> 7ed88c67
 )
 
 func (p *provision) createConfig(cred *keySecret) *server.Config {
