// Copyright 2020 Google LLC
//
// Licensed under the Apache License, Version 2.0 (the "License");
// you may not use this file except in compliance with the License.
// You may obtain a copy of the License at
//
//      http://www.apache.org/licenses/LICENSE-2.0
//
// Unless required by applicable law or agreed to in writing, software
// distributed under the License is distributed on an "AS IS" BASIS,
// WITHOUT WARRANTIES OR CONDITIONS OF ANY KIND, either express or implied.
// See the License for the specific language governing permissions and
// limitations under the License.

package provision

import (
	"encoding/json"
	"fmt"
	"net/http"
	"net/http/httptest"
	"strings"
	"testing"
	"time"

	"github.com/apigee/apigee-remote-service-cli/apigee"
	"github.com/apigee/apigee-remote-service-cli/cmd"
	"github.com/apigee/apigee-remote-service-cli/shared"
	"github.com/apigee/apigee-remote-service-cli/testutil"
	"github.com/spf13/cobra"
)

func TestVerifyRemoteServiceProxyTLS(t *testing.T) {

	count := 0
	ts := httptest.NewTLSServer(http.HandlerFunc(func(w http.ResponseWriter, r *http.Request) {
		w.Header().Set("Content-Type", "application/json")
		if _, err := w.Write([]byte("{}")); err != nil {
			t.Fatalf("want no error %v", err)
		}
		count++
	}))
	defer ts.Close()

	duration = 200 * time.Millisecond
	interval = 100 * time.Millisecond

	authTS := httptest.NewServer(handler(t))
	defer authTS.Close()
	apigee.SetOAuthURL(authTS.URL + "/oauth/token")

	// try without InsecureSkipVerify
	p := &provision{
		RootArgs: &shared.RootArgs{
			RuntimeBase:        ts.URL,
			Token:              "-",
			InsecureSkipVerify: false,
			IsLegacySaaS:       true,
			Org:                "hi",
			Env:                "test",
		},
	}
	if err := p.Resolve(false, false); err != nil {
		t.Fatal(err)
	}
	client, err := p.createAuthorizedClient(p.createConfig(nil))
	if err != nil {
		t.Fatal(err)
	}
	if err := p.verifyRemoteServiceProxy(client, shared.Printf); err == nil {
		t.Errorf("got nil error, want TLS failure")
	}

	// try with InsecureSkipVerify
	p.InsecureSkipVerify = true
	client, err = p.createAuthorizedClient(p.createConfig(nil))
	if err != nil {
		t.Fatal(err)
	}
	if err := p.Resolve(false, false); err != nil {
		t.Fatal(err)
	}

	if err := p.verifyRemoteServiceProxy(client, shared.Printf); err != nil {
		t.Errorf("unexpected: %v", err)
	}
	if count != 4 {
		t.Errorf("got %d, want %d", count, 4)
	}
}

func testCmd(rootArgs *shared.RootArgs, printf shared.FormatFn, url string) *cobra.Command {
	c := Cmd(rootArgs, printf)

	defaultPersistentPreRun := c.PersistentPreRunE
	c.PersistentPreRunE = func(cmd *cobra.Command, args []string) error {
		if err := defaultPersistentPreRun(cmd, args); err != nil {
			return err
		}
		setTestUrls(rootArgs, url)
		return nil
	}

	return c
}

func setTestUrls(rootArgs *shared.RootArgs, url string) {
	rootArgs.RemoteServiceProxyURL = fmt.Sprintf("%s/remote-service", url)
	rootArgs.ManagementBase = url
	rootArgs.InternalProxyURL = url
	rootArgs.ClientOpts.MgmtURL = url
	rootArgs.ApigeeClient, _ = apigee.NewEdgeClient(rootArgs.ClientOpts)
}

func serveMux(t *testing.T) *http.ServeMux {
	m := http.NewServeMux()
	m.HandleFunc("/v1/organizations/gcp/environments/test/apis/remote-service/deployments", func(w http.ResponseWriter, r *http.Request) {
		res := apigee.GCPDeployments{
			Deployments: []apigee.GCPDeployment{
				{
					Environment: "test",
					Name:        "remote-service",
					Revision:    "3",
				},
				{
					Environment: "test",
					Name:        "remote-service",
					Revision:    "2",
				},
				{
					Environment: "test",
					Name:        "remote-service",
					Revision:    "1",
				},
			},
		}
		switch r.Method {
		default:
			t.Fatalf("%s to %s not allowed", r.Method, r.URL.Path)
		case http.MethodGet:
			w.Header().Set("Content-Type", "application/json")
			if err := json.NewEncoder(w).Encode(res); err != nil {
				t.Fatalf("want no error %v", err)
			}
		}
	})
	m.HandleFunc("/v1/organizations/gcp/apis/remote-service", func(w http.ResponseWriter, r *http.Request) {
		res := apigee.Proxy{
			Name:      "remote-service",
			Revisions: []apigee.Revision{3, 2, 1},
			MetaData: apigee.ProxyMetadata{
				LastModifiedBy: "gcp",
				CreatedBy:      "gcp",
			},
		}
		switch r.Method {
		default:
			t.Fatalf("%s to %s not allowed", r.Method, r.URL.Path)
		case http.MethodGet:
			w.Header().Set("Content-Type", "application/json")
			if err := json.NewEncoder(w).Encode(res); err != nil {
				t.Fatalf("want no error %v", err)
			}
		}
	})
	m.HandleFunc("/v1/organizations/saas/environments/test/apis/remote-service/deployments", func(w http.ResponseWriter, r *http.Request) {
		res := apigee.EnvironmentDeployment{
			Name: "remote-service",
			Revision: []apigee.RevisionDeployment{
				{
					Number: 3,
					State:  "deployed",
				},
				{
					Number: 2,
					State:  "undeployed",
				},
				{
					Number: 1,
					State:  "undeployed",
				},
			},
		}
		switch r.Method {
		default:
			t.Fatalf("%s to %s not allowed", r.Method, r.URL.Path)
		case http.MethodGet:
			w.Header().Set("Content-Type", "application/json")
			if err := json.NewEncoder(w).Encode(res); err != nil {
				t.Fatalf("want no error %v", err)
			}
		}
	})
	m.HandleFunc("/v1/organizations/saas/apis/remote-service", func(w http.ResponseWriter, r *http.Request) {
		res := apigee.Proxy{
			Name:      "remote-service",
			Revisions: []apigee.Revision{3, 2, 1},
			MetaData: apigee.ProxyMetadata{
				LastModifiedBy: "gcp",
				CreatedBy:      "gcp",
			},
		}
		switch r.Method {
		default:
			t.Fatalf("%s to %s not allowed", r.Method, r.URL.Path)
		case http.MethodGet:
			w.Header().Set("Content-Type", "application/json")
			if err := json.NewEncoder(w).Encode(res); err != nil {
				t.Fatalf("want no error %v", err)
			}
		}
	})
	m.HandleFunc("/credential/organization/", func(w http.ResponseWriter, r *http.Request) {
		switch r.Method {
		default:
			t.Fatalf("%s to %s not allowed", r.Method, r.URL.Path)
		case http.MethodPost:
			if strings.Contains(r.URL.Path, "nocred") {
				w.WriteHeader(http.StatusForbidden)
				return
			}
			jsonBody := make(map[string]interface{})
			if err := json.NewDecoder(r.Body).Decode(&jsonBody); err != nil {
				t.Fatalf("error in generating credential request %v", err)
			}
			if _, ok := jsonBody["key"]; !ok {
				t.Error("generating credential request has no key")
			}
			if _, ok := jsonBody["secret"]; !ok {
				t.Error("generating credential request has no secret")
			}
			w.WriteHeader(http.StatusOK)
		}
	})
	m.HandleFunc("/oauth/token", func(w http.ResponseWriter, r *http.Request) {
		res := apigee.OAuthResponse{
			AccessToken:  "access-token",
			RefreshToken: "refresh-token",
			TokenType:    "bearer",
		}
		if err := json.NewEncoder(w).Encode(res); err != nil {
			t.Fatalf("error in generating oauth response %v", err)
		}
	})
	// internal proxy verification
	m.HandleFunc("/analytics/", func(w http.ResponseWriter, r *http.Request) {
		if strings.Contains(r.URL.Path, "badinternal") {
			http.Error(w, "Not Found", http.StatusNotFound)
		} else {
			w.WriteHeader(http.StatusOK)
		}
	})
	m.HandleFunc("/axpublisher/", func(w http.ResponseWriter, r *http.Request) {
		if strings.Contains(r.URL.Path, "badinternal") {
			http.Error(w, "Not Found", http.StatusNotFound)
		} else {
			w.WriteHeader(http.StatusOK)
		}
	})
	// catch-all handler for remote service proxy verification
	m.HandleFunc("/remote-service/", func(w http.ResponseWriter, r *http.Request) {
		if strings.Contains(r.URL.Path, "version") {
			w.Header().Set("Content-Type", "application/json")
			res := map[string]string{
				"platform": "1.3.0",
			}
			if err := json.NewEncoder(w).Encode(res); err != nil {
				t.Fatalf("want no error %v", err)
			}
		} else {
			w.WriteHeader(http.StatusOK)
		}
	})
	m.HandleFunc("/v1/organizations/gcp", func(w http.ResponseWriter, r *http.Request) {
		switch r.Method {
		default:
			t.Fatalf("%s to %s not allowed", r.Method, r.URL.Path)
		case http.MethodGet:
			w.Header().Set("Content-Type", "application/json")
			res := apigee.Organization{
				Name:        "gcp",
				ProjectID:   "gcp",
				RuntimeType: "HYBRID",
			}
			if err := json.NewEncoder(w).Encode(res); err != nil {
				t.Fatalf("want no error %v", err)
			}
		}
	})
	m.HandleFunc("/v1/organizations/ng", func(w http.ResponseWriter, r *http.Request) {
		switch r.Method {
		default:
			t.Fatalf("%s to %s not allowed", r.Method, r.URL.Path)
		case http.MethodGet:
			w.Header().Set("Content-Type", "application/json")
			res := apigee.Organization{
				Name:        "ng",
				ProjectID:   "ng",
				RuntimeType: "CLOUD",
			}
			if err := json.NewEncoder(w).Encode(res); err != nil {
				t.Fatalf("want no error %v", err)
			}
		}
	})
	m.HandleFunc("/v1/organizations/badng", func(w http.ResponseWriter, r *http.Request) {
		http.Error(w, "Not Found", http.StatusNotFound)
	})
	// catch-all handler for proxy management
	m.HandleFunc("/v1/organizations/", func(w http.ResponseWriter, r *http.Request) {
		switch r.Method {
		default:
			t.Fatalf("%s to %s not allowed", r.Method, r.URL.Path)
		case http.MethodGet:
			w.WriteHeader(http.StatusOK)
			_, _ = w.Write([]byte("{}"))
		case http.MethodPut:
			w.WriteHeader(http.StatusOK)
			_, _ = w.Write([]byte("{}"))
		case http.MethodPost:
			if strings.Contains(r.URL.Path, "apiproducts") {
				ap := apiProduct{}
				if err := json.NewDecoder(r.Body).Decode(&ap); err != nil {
					t.Fatalf("incorrect apiproduct %v", err)
				}
				if strings.Contains(r.URL.Path, "conflict") {
					w.WriteHeader(http.StatusConflict)
				} else if strings.Contains(r.URL.Path, "noapiprod") {
					w.WriteHeader(http.StatusForbidden)
				}
			} else if strings.Contains(r.URL.Path, "keyvaluemaps") {
				if strings.Contains(r.URL.Path, "conflictkvm") {
					w.WriteHeader(http.StatusConflict)
					_, _ = w.Write([]byte("{}"))
				} else if strings.Contains(r.URL.Path, "nokvm") {
					w.WriteHeader(http.StatusForbidden)
				} else if strings.Contains(r.URL.Path, "badkvm") {
					w.WriteHeader(http.StatusOK)
					_, _ = w.Write([]byte("{}"))
				} else {
					w.WriteHeader(http.StatusCreated)
					_, _ = w.Write([]byte("{}"))
				}
			} else if strings.Contains(r.URL.Path, "caches") {
				if strings.Contains(r.URL.Path, "conflictcache") {
					w.WriteHeader(http.StatusConflict)
					_, _ = w.Write([]byte("{}"))
				} else if strings.Contains(r.URL.Path, "nocache") {
					w.WriteHeader(http.StatusForbidden)
				} else if strings.Contains(r.URL.Path, "badcache") {
					w.WriteHeader(http.StatusOK)
					_, _ = w.Write([]byte("{}"))
				} else {
					w.WriteHeader(http.StatusCreated)
					_, _ = w.Write([]byte("{}"))
				}
			} else if strings.Contains(r.URL.Path, "resourcefiles") {
				if strings.Contains(r.URL.Path, "conflictproperty") {
					w.WriteHeader(http.StatusConflict)
					_, _ = w.Write([]byte("{}"))
				} else if strings.Contains(r.URL.Path, "notfoundng") {
					w.WriteHeader(http.StatusNotFound)
				} else {
					w.WriteHeader(http.StatusOK)
					_, _ = w.Write([]byte("{}"))
				}
			} else {
				w.WriteHeader(http.StatusCreated)
				_, _ = w.Write([]byte("{}"))
			}
		}
	})
	m.HandleFunc("/", func(w http.ResponseWriter, r *http.Request) {
		// This matches every other route - we should not hit this one.
		t.Fatalf("Unknown route %s hit", r.URL.Path)
	})
	return m
}

func handler(t *testing.T) http.Handler {
	return serveMux(t)
}

func TestProvisionLegacySaaS(t *testing.T) {
	ts := httptest.NewServer(handler(t))
	defer ts.Close()

	print := testutil.Printer("TestProvisionLegacySaaS")

<<<<<<< HEAD
	// good provision
=======
	apigee.SetOAuthURL(ts.URL + "/oauth/token")

>>>>>>> 1afa6ea8
	rootArgs := &shared.RootArgs{}
	flags := []string{"provision", "-o", "hi", "-e", "test", "-u", "me", "-p", "password", "--legacy"}
	rootCmd := cmd.GetRootCmd(flags, print.Printf)
	shared.AddCommandWithFlags(rootCmd, rootArgs, testCmd(rootArgs, print.Printf, ts.URL))

	if err := rootCmd.Execute(); err != nil {
		t.Fatalf("want no error: %v", err)
	}

	want := []string{
		"# Configuration for apigee-remote-service-envoy (platform: SaaS)",
		"# generated by apigee-remote-service-cli provision on",
		`apiVersion: v1
kind: ConfigMap
metadata:
  name: apigee-remote-service-envoy
  namespace: apigee
data:
  config.yaml:`,
	}

	print.CheckPrefix(t, want)

	// force replacing existing proxies
	rootArgs = &shared.RootArgs{}
	flags = []string{"provision", "-o", "saas", "-e", "test", "-u", "me", "-p", "password", "-f", "--legacy"}
	rootCmd = cmd.GetRootCmd(flags, print.Printf)
	shared.AddCommandWithFlags(rootCmd, rootArgs, testCmd(rootArgs, print.Printf, ts.URL))

	if err := rootCmd.Execute(); err != nil {
		t.Fatalf("want no error: %v", err)
	}

	// error on having rotate > 0 on saas
	rootArgs = &shared.RootArgs{}
	flags = []string{"provision", "-o", "saas", "-e", "test", "-u", "me", "-p", "password", "-f", "--legacy", "--rotate", "1"}
	rootCmd = cmd.GetRootCmd(flags, print.Printf)
	shared.AddCommandWithFlags(rootCmd, rootArgs, testCmd(rootArgs, print.Printf, ts.URL))

	err := rootCmd.Execute()
	testutil.ErrorContains(t, err, "--rotate only valid for hybrid, use 'token rotate-cert' for others")
}

func TestProvisionOPDK(t *testing.T) {
	ts := httptest.NewServer(handler(t))
	defer ts.Close()

	print := testutil.Printer("TestProvisionOPDK")

	// good provision
	rootArgs := &shared.RootArgs{}
	flags := []string{"provision", "-o", "opdk", "-e", "test", "-u", "me", "-p", "password", "-r", ts.URL, "-n", "ns", "-m", ts.URL, "--opdk"}
	rootCmd := cmd.GetRootCmd(flags, print.Printf)
	shared.AddCommandWithFlags(rootCmd, rootArgs, testCmd(rootArgs, print.Printf, ts.URL))

	if err := rootCmd.Execute(); err != nil {
		t.Fatalf("want no error: %v", err)
	}
}

func TestProvisionHybrid(t *testing.T) {
	ts := httptest.NewServer(handler(t))
	defer ts.Close()

	duration = 200 * time.Millisecond
	interval = 100 * time.Millisecond

	print := testutil.Printer("TestProvisionHybrid")

	// good provision
	rootArgs := &shared.RootArgs{}
	flags := []string{"provision", "-o", "gcp", "-e", "test", "-r", ts.URL, "-n", "ns", "-t", "token"}
	rootCmd := cmd.GetRootCmd(flags, print.Printf)
	shared.AddCommandWithFlags(rootCmd, rootArgs, testCmd(rootArgs, print.Printf, ts.URL))

	if err := rootCmd.Execute(); err != nil {
		t.Fatalf("want no error: %v", err)
	}

	want := []string{
		"# Configuration for apigee-remote-service-envoy (platform: GCP)",
		"# generated by apigee-remote-service-cli provision on",
		`apiVersion: v1
kind: ConfigMap
metadata:
  name: apigee-remote-service-envoy
  namespace: ns
data:
  config.yaml:`,
	}

	print.CheckPrefix(t, want)

	// force replacing existing proxies
	flags = []string{"provision", "-o", "gcp", "-e", "test", "-r", ts.URL, "-n", "ns", "-t", "token", "-f", "-v"}
	rootCmd = cmd.GetRootCmd(flags, print.Printf)
	shared.AddCommandWithFlags(rootCmd, rootArgs, testCmd(rootArgs, print.Printf, ts.URL))

	if err := rootCmd.Execute(); err != nil {
		t.Fatalf("want no error: %v", err)
	}

	// error on missing token
	flags = []string{"provision", "-o", "gcp", "-e", "test", "-r", ts.URL, "-n", "ns", "-t", "", "-f", "-v"}
	rootCmd = cmd.GetRootCmd(flags, print.Printf)
	shared.AddCommandWithFlags(rootCmd, rootArgs, testCmd(rootArgs, print.Printf, ts.URL))

	err := rootCmd.Execute()
	testutil.ErrorContains(t, err, "--token is required for hybrid")
}

func TestProvisionNGSaaS(t *testing.T) {
	ts := httptest.NewServer(handler(t))
	defer ts.Close()

	duration = 200 * time.Millisecond
	interval = 100 * time.Millisecond

	print := testutil.Printer("TestProvisionHybrid")

	// 	// good provision with rotate
	rootArgs := &shared.RootArgs{}
	flags := []string{"provision", "-o", "ng", "-e", "test", "-r", ts.URL, "-n", "ns", "-t", "token", "--rotate", "1"}
	rootCmd := cmd.GetRootCmd(flags, print.Printf)
	shared.AddCommandWithFlags(rootCmd, rootArgs, testCmd(rootArgs, print.Printf, ts.URL))

	if err := rootCmd.Execute(); err != nil {
		t.Errorf("want no error: %v", err)
	}

	want := []string{
		"# Configuration for apigee-remote-service-envoy (platform: GCP)",
		"# generated by apigee-remote-service-cli provision on",
		`apiVersion: v1
kind: ConfigMap
metadata:
  name: apigee-remote-service-envoy
  namespace: ns
data:
  config.yaml:`,
	}

	print.CheckPrefix(t, want)

	// good provision without rotate
	rootArgs = &shared.RootArgs{}
	flags = []string{"provision", "-o", "ng", "-e", "test", "-r", ts.URL, "-n", "ns", "-t", "token"}
	rootCmd = cmd.GetRootCmd(flags, print.Printf)
	shared.AddCommandWithFlags(rootCmd, rootArgs, testCmd(rootArgs, print.Printf, ts.URL))

	if err := rootCmd.Execute(); err != nil {
		t.Errorf("want no error: %v", err)
	}

	// request to get runtime type returns 404
	rootArgs = &shared.RootArgs{}
	flags = []string{"provision", "-o", "badng", "-e", "test", "-r", ts.URL, "-n", "ns", "-t", "token"}
	rootCmd = cmd.GetRootCmd(flags, print.Printf)
	shared.AddCommandWithFlags(rootCmd, rootArgs, testCmd(rootArgs, print.Printf, ts.URL))

	err := rootCmd.Execute()
	testutil.ErrorContains(t, err, "404")

	// propertyset remote-service already exists
	rootArgs = &shared.RootArgs{}
	flags = []string{"provision", "-o", "ng", "-e", "conflictproperty", "-r", ts.URL, "-n", "ns", "-t", "token", "-v"}
	rootCmd = cmd.GetRootCmd(flags, print.Printf)
	shared.AddCommandWithFlags(rootCmd, rootArgs, testCmd(rootArgs, print.Printf, ts.URL))

	if err := rootCmd.Execute(); err != nil {
		t.Errorf("want no error: %v", err)
	}

	// propertyset creation request returns 404
	rootArgs = &shared.RootArgs{}
	flags = []string{"provision", "-o", "ng", "-e", "notfoundng", "-r", ts.URL, "-n", "ns", "-t", "token"}
	rootCmd = cmd.GetRootCmd(flags, print.Printf)
	shared.AddCommandWithFlags(rootCmd, rootArgs, testCmd(rootArgs, print.Printf, ts.URL))

	err = rootCmd.Execute()
	testutil.ErrorContains(t, err, "404")
}

func TestInvalidRuntimeVersion(t *testing.T) {
	badHandler := func(t *testing.T) http.Handler {
		m := serveMux(t)
		m.HandleFunc("/remote-service/version", func(w http.ResponseWriter, r *http.Request) {
			w.WriteHeader(http.StatusOK)
			_, _ = w.Write([]byte("ok"))
		})
		return m
	}

	ts := httptest.NewServer(badHandler(t))
	defer ts.Close()

	duration = 200 * time.Millisecond
	interval = 100 * time.Millisecond

	print := testutil.Printer("TestRuntimeVersion")

	rootArgs := &shared.RootArgs{}
	flags := []string{"provision", "-o", "gcp", "-e", "test", "-r", ts.URL, "-n", "ns", "-t", "token"}
	rootCmd := cmd.GetRootCmd(flags, print.Printf)
	shared.AddCommandWithFlags(rootCmd, rootArgs, testCmd(rootArgs, print.Printf, ts.URL))

	err := rootCmd.Execute()
	testutil.ErrorContains(t, err, "Unable to get the runtime version: invalid character")
}

func TestMissingRuntimeVersion(t *testing.T) {
	badHandler := func(t *testing.T) http.Handler {
		m := serveMux(t)
		m.HandleFunc("/remote-service/version", func(w http.ResponseWriter, r *http.Request) {
			w.Header().Set("Content-Type", "application/json")
			res := map[string]string{
				"useless-field": "hello",
			}
			if err := json.NewEncoder(w).Encode(res); err != nil {
				t.Fatalf("want no error %v", err)
			}
		})
		return m
	}

	ts := httptest.NewServer(badHandler(t))
	defer ts.Close()

	duration = 200 * time.Millisecond
	interval = 100 * time.Millisecond

	print := testutil.Printer("TestRuntimeVersion")

	rootArgs := &shared.RootArgs{}
	flags := []string{"provision", "-o", "gcp", "-e", "test", "-r", ts.URL, "-n", "ns", "-t", "token", "-v"}
	rootCmd := cmd.GetRootCmd(flags, print.Printf)
	shared.AddCommandWithFlags(rootCmd, rootArgs, testCmd(rootArgs, print.Printf, ts.URL))

	err := rootCmd.Execute()
	testutil.ErrorContains(t, err, "Unable to get the runtime version: response has no 'platform' field")
}

func TestUnknownRuntimeVersion(t *testing.T) {
	badHandler := func(t *testing.T) http.Handler {
		m := serveMux(t)
		m.HandleFunc("/remote-service/version", func(w http.ResponseWriter, r *http.Request) {
			w.Header().Set("Content-Type", "application/json")
			res := map[string]string{
				"platform": "unknown",
			}
			if err := json.NewEncoder(w).Encode(res); err != nil {
				t.Fatalf("want no error %v", err)
			}
		})
		return m
	}

	ts := httptest.NewServer(badHandler(t))
	defer ts.Close()

	duration = 200 * time.Millisecond
	interval = 100 * time.Millisecond

	print := testutil.Printer("TestRuntimeVersion")

	rootArgs := &shared.RootArgs{}
	flags := []string{"provision", "-o", "gcp", "-e", "test", "-r", ts.URL, "-n", "ns", "-t", "token", "-v"}
	rootCmd := cmd.GetRootCmd(flags, print.Printf)
	shared.AddCommandWithFlags(rootCmd, rootArgs, testCmd(rootArgs, print.Printf, ts.URL))

	if err := rootCmd.Execute(); err != nil {
		t.Fatalf("want no error: %v", err)
	}
}

func TestAPIProductCreation(t *testing.T) {
	ts := httptest.NewServer(handler(t))
	defer ts.Close()

	print := testutil.Printer("TestProvisionBadAPIProduct")

	// error on failing in creating api product
	rootArgs := &shared.RootArgs{}
	flags := []string{"provision", "-o", "noapiprod", "-e", "test", "-u", "me", "-p", "password", "-r", ts.URL, "-n", "ns", "-m", ts.URL, "--opdk"}
	rootCmd := cmd.GetRootCmd(flags, print.Printf)
	shared.AddCommandWithFlags(rootCmd, rootArgs, testCmd(rootArgs, print.Printf, ts.URL))

	err := rootCmd.Execute()
	testutil.ErrorContains(t, err, "creating remote-service API product")

	// product already exist
	flags = []string{"provision", "-o", "conflict", "-e", "test", "-u", "me", "-p", "password", "-r", ts.URL, "-n", "ns", "-m", ts.URL, "--opdk"}
	rootCmd = cmd.GetRootCmd(flags, print.Printf)
	shared.AddCommandWithFlags(rootCmd, rootArgs, testCmd(rootArgs, print.Printf, ts.URL))

	if err := rootCmd.Execute(); err != nil {
		t.Fatalf("want no error: %v", err)
	}

	want := []string{
		"# Configuration for apigee-remote-service-envoy (platform: OPDK)",
		"# generated by apigee-remote-service-cli provision on",
		`apiVersion: v1
kind: ConfigMap
metadata:
  name: apigee-remote-service-envoy
  namespace: ns
data:
  config.yaml:`,
	}

	print.CheckPrefix(t, want)
}

func TestKVMCreation(t *testing.T) {
	ts := httptest.NewServer(handler(t))
	defer ts.Close()

	print := testutil.Printer("TestKVMCreation")

	// error on failing in creating kvm
	rootArgs := &shared.RootArgs{}
	flags := []string{"provision", "-o", "nokvm", "-e", "test", "-u", "me", "-p", "password", "-r", ts.URL, "-n", "ns", "-m", ts.URL, "--opdk"}
	rootCmd := cmd.GetRootCmd(flags, print.Printf)
	shared.AddCommandWithFlags(rootCmd, rootArgs, testCmd(rootArgs, print.Printf, ts.URL))

	err := rootCmd.Execute()
	testutil.ErrorContains(t, err, "retrieving or creating kvm")

	// unexpected status code on creating kvm
	flags = []string{"provision", "-o", "badkvm", "-e", "test", "-u", "me", "-p", "password", "-r", ts.URL, "-n", "ns", "-m", ts.URL, "--opdk"}
	rootCmd = cmd.GetRootCmd(flags, print.Printf)
	shared.AddCommandWithFlags(rootCmd, rootArgs, testCmd(rootArgs, print.Printf, ts.URL))

	err = rootCmd.Execute()
	testutil.ErrorContains(t, err, "creating kvm remote-service, status code: 200")

	// kvm already exist
	flags = []string{"provision", "-o", "conflictkvm", "-e", "test", "-u", "me", "-p", "password", "-r", ts.URL, "-n", "ns", "-m", ts.URL, "--opdk"}
	rootCmd = cmd.GetRootCmd(flags, print.Printf)
	shared.AddCommandWithFlags(rootCmd, rootArgs, testCmd(rootArgs, print.Printf, ts.URL))

	if err := rootCmd.Execute(); err != nil {
		t.Fatalf("want no error: %v", err)
	}

	want := []string{
		"# Configuration for apigee-remote-service-envoy (platform: OPDK)",
		"# generated by apigee-remote-service-cli provision on",
		`apiVersion: v1
kind: ConfigMap
metadata:
  name: apigee-remote-service-envoy
  namespace: ns
data:
  config.yaml:`,
	}

	print.CheckPrefix(t, want)
}

func TestCacheCreation(t *testing.T) {
	ts := httptest.NewServer(handler(t))
	defer ts.Close()

	print := testutil.Printer("TestCacheCreation")

	// error on failing in creating caches
	rootArgs := &shared.RootArgs{}
	flags := []string{"provision", "-o", "nocache", "-e", "test", "-u", "me", "-p", "password", "-r", ts.URL, "-n", "ns", "-m", ts.URL, "--opdk"}
	rootCmd := cmd.GetRootCmd(flags, print.Printf)
	shared.AddCommandWithFlags(rootCmd, rootArgs, testCmd(rootArgs, print.Printf, ts.URL))

	err := rootCmd.Execute()
	testutil.ErrorContains(t, err, "deploying internal proxy")

	// unexpected status code on creating caches
	flags = []string{"provision", "-o", "badcache", "-e", "test", "-u", "me", "-p", "password", "-r", ts.URL, "-n", "ns", "-m", ts.URL, "--opdk"}
	rootCmd = cmd.GetRootCmd(flags, print.Printf)
	shared.AddCommandWithFlags(rootCmd, rootArgs, testCmd(rootArgs, print.Printf, ts.URL))

	err = rootCmd.Execute()
	testutil.ErrorContains(t, err, "creating cache remote-service, status code: 200")

	// caches already exist
	flags = []string{"provision", "-o", "conflictcache", "-e", "test", "-u", "me", "-p", "password", "-r", ts.URL, "-n", "ns", "-m", ts.URL, "--opdk"}
	rootCmd = cmd.GetRootCmd(flags, print.Printf)
	shared.AddCommandWithFlags(rootCmd, rootArgs, testCmd(rootArgs, print.Printf, ts.URL))

	if err := rootCmd.Execute(); err != nil {
		t.Fatalf("want no error: %v", err)
	}
}

func TestCredentialsCreation(t *testing.T) {
	ts := httptest.NewServer(handler(t))
	defer ts.Close()

	print := testutil.Printer("TestCredentialsCreation")

	// error on failing in creating credentials
	rootArgs := &shared.RootArgs{}
	flags := []string{"provision", "-o", "nocred", "-e", "test", "-u", "me", "-p", "password", "-r", ts.URL, "-n", "ns", "-m", ts.URL, "--opdk"}
	rootCmd := cmd.GetRootCmd(flags, print.Printf)
	shared.AddCommandWithFlags(rootCmd, rootArgs, testCmd(rootArgs, print.Printf, ts.URL))

	err := rootCmd.Execute()
	testutil.ErrorContains(t, err, "generating credential")
}

func TestInternalProxyVerification(t *testing.T) {
	ts := httptest.NewServer(handler(t))
	defer ts.Close()

	print := testutil.Printer("TestInternalProxyVerification")

	apigee.SetOAuthURL(ts.URL + "/oauth/token")

	// error on failing in verifying for opdk
	rootArgs := &shared.RootArgs{}
	flags := []string{"provision", "-o", "badinternal", "-e", "test", "-u", "me", "-p", "password", "-r", ts.URL, "-n", "ns", "-m", ts.URL, "--opdk"}
	rootCmd := cmd.GetRootCmd(flags, print.Printf)
	shared.AddCommandWithFlags(rootCmd, rootArgs, testCmd(rootArgs, print.Printf, ts.URL))

	if err := rootCmd.Execute(); err != nil {
		t.Fatalf("want no error: %v", err)
	}

	// error on failing in verifying for legacy saas
	flags = []string{"provision", "-o", "badinternal", "-e", "test", "-u", "me", "-p", "password", "--legacy"}
	rootCmd = cmd.GetRootCmd(flags, print.Printf)
	shared.AddCommandWithFlags(rootCmd, rootArgs, testCmd(rootArgs, print.Printf, ts.URL))

	if err := rootCmd.Execute(); err != nil {
		t.Fatalf("want no error: %v", err)
	}
}<|MERGE_RESOLUTION|>--- conflicted
+++ resolved
@@ -387,12 +387,9 @@
 
 	print := testutil.Printer("TestProvisionLegacySaaS")
 
-<<<<<<< HEAD
 	// good provision
-=======
 	apigee.SetOAuthURL(ts.URL + "/oauth/token")
 
->>>>>>> 1afa6ea8
 	rootArgs := &shared.RootArgs{}
 	flags := []string{"provision", "-o", "hi", "-e", "test", "-u", "me", "-p", "password", "--legacy"}
 	rootCmd := cmd.GetRootCmd(flags, print.Printf)
