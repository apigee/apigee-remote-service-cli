--- conflicted
+++ resolved
@@ -249,12 +249,8 @@
 		if e != nil {
 			return nil, e
 		}
-<<<<<<< HEAD
 		if o.MgmtURL == defaultBaseURL || o.Auth.MFAToken != "" {
 			c.auth.MFAToken = o.Auth.MFAToken
-=======
-		if o.MgmtURL == defaultBaseURL || c.auth.MFAToken != "" {
->>>>>>> a0d08ef1
 			e = c.getOAuthToken()
 			if e != nil {
 				return nil, e
